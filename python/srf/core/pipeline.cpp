/**
 * SPDX-FileCopyrightText: Copyright (c) 2021-2022, NVIDIA CORPORATION & AFFILIATES. All rights reserved.
 * SPDX-License-Identifier: Apache-2.0
 *
 * Licensed under the Apache License, Version 2.0 (the "License");
 * you may not use this file except in compliance with the License.
 * You may obtain a copy of the License at
 *
 * http://www.apache.org/licenses/LICENSE-2.0
 *
 * Unless required by applicable law or agreed to in writing, software
 * distributed under the License is distributed on an "AS IS" BASIS,
 * WITHOUT WARRANTIES OR CONDITIONS OF ANY KIND, either express or implied.
 * See the License for the specific language governing permissions and
 * limitations under the License.
 */

#include "pysrf/pipeline.hpp"

#include "pysrf/segment.hpp"
#include "pysrf/utils.hpp"

#include "srf/segment/builder.hpp" // IWYU pragma: keep

#include <listobject.h>
#include <pybind11/pybind11.h>
<<<<<<< HEAD
#include <pybind11/functional.h> // IWYU pragma: keep
#include <pybind11/stl.h>  // IWYU pragma: keep

// IWYU pragma: no_include <pybind11/detail/common.h>
// IWYU pragma: no_include <pybind11/detail/descr.h>
=======
#include <pybind11/pytypes.h>
#include <pybind11/stl.h>  // IWYU pragma: keep

>>>>>>> b6744a97
// IWYU thinks we need array for py::class_<Pipeline>
// IWYU pragma: no_include <array>

namespace srf::pysrf {

namespace py = pybind11;

// Define the pybind11 module m, as 'pipeline'.
PYBIND11_MODULE(pipeline, m)
{
    m.doc() = R"pbdoc(
        Python bindings for SRF pipelines
        -------------------------------
        .. currentmodule:: pipeline
        .. autosummary::
           :toctree: _generate
    )pbdoc";

    // Common must be first in every module
    pysrf::import(m, "srf.core.common");
    pysrf::import(m, "srf.core.segment");

<<<<<<< HEAD
=======
    m.attr("SRF_MAX_INGRESS_PORTS") = SRF_MAX_INGRESS_PORTS;
    m.attr("SRF_MAX_EGRESS_PORTS")  = SRF_MAX_EGRESS_PORTS;
>>>>>>> b6744a97
    py::class_<Pipeline>(m, "Pipeline")
        .def(py::init<>())
        .def(
            "make_segment",
            wrap_segment_init_callback(
                static_cast<void (Pipeline::*)(const std::string&, const std::function<void(srf::segment::Builder&)>&)>(
                    &Pipeline::make_segment)))
        .def("make_segment",
             wrap_segment_init_callback(
                 static_cast<void (Pipeline::*)(
                     const std::string&, py::list, py::list, const std::function<void(srf::segment::Builder&)>&)>(
                     &Pipeline::make_segment)));

#ifdef VERSION_INFO
    m.attr("__version__") = MACRO_STRINGIFY(VERSION_INFO);
#else
    m.attr("__version__") = "dev";
#endif
}
}  // namespace srf::pysrf<|MERGE_RESOLUTION|>--- conflicted
+++ resolved
@@ -20,21 +20,15 @@
 #include "pysrf/segment.hpp"
 #include "pysrf/utils.hpp"
 
-#include "srf/segment/builder.hpp" // IWYU pragma: keep
+#include "srf/segment/builder.hpp"  // IWYU pragma: keep
 
 #include <listobject.h>
+#include <pybind11/functional.h>  // IWYU pragma: keep
 #include <pybind11/pybind11.h>
-<<<<<<< HEAD
-#include <pybind11/functional.h> // IWYU pragma: keep
 #include <pybind11/stl.h>  // IWYU pragma: keep
 
 // IWYU pragma: no_include <pybind11/detail/common.h>
 // IWYU pragma: no_include <pybind11/detail/descr.h>
-=======
-#include <pybind11/pytypes.h>
-#include <pybind11/stl.h>  // IWYU pragma: keep
-
->>>>>>> b6744a97
 // IWYU thinks we need array for py::class_<Pipeline>
 // IWYU pragma: no_include <array>
 
@@ -57,11 +51,6 @@
     pysrf::import(m, "srf.core.common");
     pysrf::import(m, "srf.core.segment");
 
-<<<<<<< HEAD
-=======
-    m.attr("SRF_MAX_INGRESS_PORTS") = SRF_MAX_INGRESS_PORTS;
-    m.attr("SRF_MAX_EGRESS_PORTS")  = SRF_MAX_EGRESS_PORTS;
->>>>>>> b6744a97
     py::class_<Pipeline>(m, "Pipeline")
         .def(py::init<>())
         .def(
