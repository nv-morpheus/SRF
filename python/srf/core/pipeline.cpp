--- conflicted
+++ resolved
@@ -16,6 +16,7 @@
  */
 
 #include <pysrf/pipeline.hpp>
+
 #include <pysrf/segment.hpp>
 #include <pysrf/utils.hpp>
 
@@ -31,22 +32,18 @@
 // Define the pybind11 module m, as 'pipeline'.
 PYBIND11_MODULE(pipeline, m)
 {
-    pysrf::import(m, "srf.core.segment");
 
     m.doc() = R"pbdoc(
-<<<<<<< HEAD
-        SRF Pipeline interface bindings
-        -----------------------
-        .. currentmodule:: srf.pipeline
-=======
         Python bindings for SRF pipelines
         -------------------------------
         .. currentmodule:: pipeline
         .. autosummary::
            :toctree: _generate
->>>>>>> f1c26f60
     )pbdoc";
 
+    // Common must be first in every module
+    pysrf::import(m, "srf.core.common");
+    pysrf::import(m, "srf.core.segment");
 
     m.attr("SRF_MAX_INGRESS_PORTS") = SRF_MAX_INGRESS_PORTS;
     m.attr("SRF_MAX_EGRESS_PORTS") = SRF_MAX_EGRESS_PORTS;
