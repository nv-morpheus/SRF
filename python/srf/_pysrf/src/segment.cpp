/**
 * SPDX-FileCopyrightText: Copyright (c) 2021-2022, NVIDIA CORPORATION & AFFILIATES. All rights reserved.
 * SPDX-License-Identifier: Apache-2.0
 *
 * Licensed under the Apache License, Version 2.0 (the "License");
 * you may not use this file except in compliance with the License.
 * You may obtain a copy of the License at
 *
 * http://www.apache.org/licenses/LICENSE-2.0
 *
 * Unless required by applicable law or agreed to in writing, software
 * distributed under the License is distributed on an "AS IS" BASIS,
 * WITHOUT WARRANTIES OR CONDITIONS OF ANY KIND, either express or implied.
 * See the License for the specific language governing permissions and
 * limitations under the License.
 */

#include "pysrf/segment.hpp"

<<<<<<< HEAD
#include "pysrf/forward.hpp"  // for pybind11
#include "pysrf/node.hpp"     // for PythonSource
#include "pysrf/types.hpp"    // for PyHolder, PyOb...
#include "pysrf/utils.hpp"    // for PyObjectHolder

#include "srf/channel/status.hpp"          // for Status
#include "srf/core/utils.hpp"              // for type_name
#include "srf/manifold/egress.hpp"         // for MappedEgress<>...
#include "srf/node/edge_builder.hpp"       // for EdgeBuilder
#include "srf/node/port_registry.hpp"      // for PortRegistry
#include "srf/node/sink_properties.hpp"    // for SinkProperties
#include "srf/node/source_properties.hpp"  // for SourceProperties
#include "srf/runnable/context.hpp"        // for Context
#include "srf/segment/builder.hpp"         // for Builder
#include "srf/segment/object.hpp"          // for ObjectProperties

#include <cxxabi.h>                     // for __forced_unwind
#include <glog/logging.h>               // for LogMessage, LOG
#include <pybind11/cast.h>              // for cast, object_a...
#include <pybind11/detail/internals.h>  // for translate_exce...
#include <pybind11/gil.h>               // for gil_scoped_acq...
#include <pybind11/pybind11.h>          // for print, error_a...
#include <pybind11/pytypes.h>           // for iterator, object
#include <rxcpp/operators/rx-map.hpp>   // for map
#include <rxcpp/rx-includes.hpp>        // for apply
#include <rxcpp/rx-observable.hpp>      // for observable
#include <rxcpp/rx-observer.hpp>        // for is_on_error<>:...
#include <rxcpp/rx-operators.hpp>       // for observable_member
#include <rxcpp/rx-predef.hpp>          // for trace_activity
#include <rxcpp/rx-subscriber.hpp>      // for make_subscriber

#include <exception>    // for exception, cur...
#include <fstream>      // for operator<<
#include <functional>   // for function
#include <map>          // for operator!=, map
#include <stdexcept>    // for runtime_error
#include <string>       // for string, operat...
#include <type_traits>  // for remove_referen...
#include <typeindex>    // for type_index
#include <utility>      // for move, forward
=======
#include "rxcpp/sources/rx-iterate.hpp"

#include "pysrf/node.hpp"
#include "pysrf/types.hpp"
#include "pysrf/utils.hpp"

#include "srf/channel/status.hpp"
#include "srf/core/utils.hpp"
#include "srf/node/edge_builder.hpp"
#include "srf/runnable/context.hpp"
#include "srf/segment/builder.hpp"
#include "srf/segment/object.hpp"

#include <boost/hana/if.hpp>
#include <glog/logging.h>
#include <pybind11/cast.h>
#include <pybind11/detail/internals.h>
#include <pybind11/gil.h>
#include <pybind11/pybind11.h>
#include <pybind11/pytypes.h>
#include <rxcpp/operators/rx-map.hpp>
#include <rxcpp/rx.hpp>

#include <exception>
#include <fstream>
#include <functional>
#include <stdexcept>
#include <string>
#include <type_traits>
#include <utility>
>>>>>>> b6744a97

// IWYU thinks we need array for py::print
// IWYU pragma: no_include <array>
// IWYU pragma: no_include <boost/fiber/future/detail/shared_state.hpp>
// IWYU pragma: no_include <boost/fiber/future/detail/task_base.hpp>
// IWYU pragma: no_include <boost/hana/if.hpp>
// IWYU pragma: no_include <boost/smart_ptr/detail/operator_bool.hpp>

namespace srf::pysrf {

namespace py = pybind11;

std::shared_ptr<srf::segment::ObjectProperties> build_source(srf::segment::Builder& self,
                                                             const std::string& name,
                                                             std::function<py::iterator()> iter_factory)
{
    auto wrapper = [iter_factory](PyObjectSubscriber& subscriber) mutable {
        auto& ctx = runnable::Context::get_runtime_context();

        AcquireGIL gil;

        try
        {
            DVLOG(10) << ctx.info() << " Starting source";

            // Get the iterator from the factory
            auto iter = iter_factory();

            // Loop over the iterator
            while (iter != py::iterator::sentinel())
            {
                // Get the next value
                auto next_val = py::cast<py::object>(*iter);

                // Increment it for next loop
                ++iter;

                {
                    // Release the GIL to call on_next
                    pybind11::gil_scoped_release nogil;

                    //  Only send if its subscribed. Very important to ensure the object has been moved!
                    if (subscriber.is_subscribed())
                    {
                        subscriber.on_next(std::move(next_val));
                    }
                }
            }

        } catch (const std::exception& e)
        {
            LOG(ERROR) << ctx.info() << "Error occurred in source. Error msg: " << e.what();

            gil.release();
            subscriber.on_error(std::current_exception());
            return;
        }

        // Release the GIL to call on_complete
        gil.release();

        subscriber.on_completed();

        DVLOG(10) << ctx.info() << " Source complete";
    };

    return self.construct_object<PythonSource<PyHolder>>(name, wrapper);
}

std::shared_ptr<srf::segment::ObjectProperties> SegmentProxy::make_source(srf::segment::Builder& self,
                                                                          const std::string& name,
                                                                          py::iterator source_iterator)
{
    // Capture the generator factory
    return build_source(self, name, [iterator = PyObjectHolder(std::move(source_iterator))]() mutable {
        // Check if the iterator has been started already
        if (!iterator)
        {
            LOG(ERROR)
                << "Cannot have multiple progress engines for the iterator overload. Iterators cannot be duplicated";
            throw std::runtime_error(
                "Cannot have multiple progress engines for the iterator overload. Iterators cannot be duplicated");
        }

        // Move the object into the iterator to ensure its only used once.
        return py::cast<py::iterator>(py::object(std::move(iterator)));
    });
}

std::shared_ptr<srf::segment::ObjectProperties> SegmentProxy::make_source(srf::segment::Builder& self,
                                                                          const std::string& name,
                                                                          py::iterable source_iterable)
{
    // Capture the iterator
    return build_source(self, name, [iterable = PyObjectHolder(std::move(source_iterable))]() {
        // Turn the iterable into an iterator
        return py::iter(iterable);
    });
}

std::shared_ptr<srf::segment::ObjectProperties> SegmentProxy::make_source(srf::segment::Builder& self,
                                                                          const std::string& name,
                                                                          py::function gen_factory)
{
    // Capture the generator factory
    return build_source(self, name, [gen_factory = PyObjectHolder(std::move(gen_factory))]() {
        // Call the generator factory to make a new generator
        return py::cast<py::iterator>(gen_factory());
    });
}

std::shared_ptr<srf::segment::ObjectProperties> SegmentProxy::make_sink(srf::segment::Builder& self,
                                                                        const std::string& name,
                                                                        std::function<void(py::object object)> on_next,
                                                                        std::function<void(py::object object)> on_error,
                                                                        std::function<void()> on_completed)
{
    auto on_next_w = [on_next](PyHolder object) {
        pybind11::gil_scoped_acquire gil;
        on_next(std::move(object));  // Move the object into a temporary
    };

    auto on_error_w = [on_error](std::exception_ptr ptr) {
        pybind11::gil_scoped_acquire gil;

        // First, translate the exception setting the python exception value
        py::detail::translate_exception(ptr);

        // Creating py::error_already_set will clear the exception and retrieve the value
        py::error_already_set active_ex;

        // Now actually pass the exception to the callback
        on_error(active_ex.value());
    };

    auto on_completed_w = [on_completed]() {
        pybind11::gil_scoped_acquire gil;
        on_completed();
    };

    return self.make_sink<PyHolder, PythonSink>(name, on_next_w, on_error_w, on_completed_w);
}

std::shared_ptr<srf::segment::ObjectProperties> SegmentProxy::get_ingress(srf::segment::Builder& self,
                                                                          const std::string& name)
{
    auto it_caster = node::PortRegistry::s_port_to_type_index.find(name);
    if (it_caster != node::PortRegistry::s_port_to_type_index.end())
    {
        VLOG(2) << "Found an ingress port caster for " << name;

        return self.get_ingress(name, it_caster->second);
    }
    return self.get_ingress<PyHolder>(name);
}

std::shared_ptr<srf::segment::ObjectProperties> SegmentProxy::get_egress(srf::segment::Builder& self,
                                                                         const std::string& name)
{
<<<<<<< HEAD
    auto it_caster = node::PortRegistry::s_port_to_type_index.find(name);
    if (it_caster != node::PortRegistry::s_port_to_type_index.end())
    {
        VLOG(2) << "Found an egress port caster for " << name;

        return self.get_egress(name, it_caster->second);
    }

=======
>>>>>>> b6744a97
    return self.get_egress<PyHolder>(name);
}

std::shared_ptr<srf::segment::ObjectProperties> SegmentProxy::make_node(
    srf::segment::Builder& self,
    const std::string& name,
    std::function<pybind11::object(pybind11::object object)> map_f)
{
    return self.make_node<PyHolder, PyHolder, PythonNode>(
        name, rxcpp::operators::map([map_f](PyHolder data_object) -> PyHolder {
            try
            {
                py::gil_scoped_acquire gil;

                // Call the map function
                return map_f(std::move(data_object));
            } catch (py::error_already_set& err)
            {
                {
                    // Need the GIL here
                    py::gil_scoped_acquire gil;
                    py::print("Error hit!");
                    py::print(err.what());
                }

                throw;
                // caught by python output.on_error(std::current_exception());
            }
        }));
}

std::shared_ptr<srf::segment::ObjectProperties> SegmentProxy::make_node_full(
    srf::segment::Builder& self,
    const std::string& name,
    std::function<void(const pysrf::PyObjectObservable& obs, pysrf::PyObjectSubscriber& sub)> sub_fn)
{
    auto node = self.make_node<PyHolder, PyHolder, PythonNode>(name);

    node->object().make_stream([sub_fn](const PyObjectObservable& input) -> PyObjectObservable {
        return rxcpp::observable<>::create<PyHolder>([input, sub_fn](pysrf::PyObjectSubscriber output) {
            try
            {
                py::gil_scoped_acquire gil;

                // Call the subscribe function
                sub_fn(input, output);

                return output;

            } catch (py::error_already_set& err)
            {
                LOG(ERROR) << "Python occurred during full node subscription. Error: " + std::string(err.what());

                // Rethrow python exceptions
                throw;
            } catch (std::exception& err)
            {
                LOG(ERROR) << "Exception occurred during subscription. Error: " + std::string(err.what());
                throw;
            }
        });
    });

    return node;
}

void SegmentProxy::make_py2cxx_edge_adapter(srf::segment::Builder& self,
                                            std::shared_ptr<srf::segment::ObjectProperties> source,
                                            std::shared_ptr<srf::segment::ObjectProperties> sink,
                                            py::object& sink_t)
{
    using source_type_t = py::object;

    /*

    // https://numpy.org/doc/stable/reference/generated/numpy.dtype.kind.html
    pybind11::dtype dtype = pybind11::dtype::from_args(sink_t);
    switch (dtype.kind())
    {
    case 'b':
        self.make_dynamic_edge<source_type_t, bool, false>(source->name(), sink->name());
        break;
    case 'i':
        if (dtype.itemsize() == 4)
        {
            self.make_dynamic_edge<source_type_t, int32_t, false>(source->name(), sink->name());
            break;
        }
        self.make_dynamic_edge<source_type_t, int64_t, false>(source->name(), sink->name());
        break;
    case 'u':
        if (dtype.itemsize() == 4)
        {
            self.make_dynamic_edge<source_type_t, uint32_t, false>(source->name(), sink->name());
            break;
        }
        self.make_dynamic_edge<source_type_t, uint64_t, false>(source->name(), sink->name());
        break;
    case 'f':
        if (dtype.itemsize() == 4)
        {
            self.make_dynamic_edge<source_type_t, float, false>(source->name(), sink->name());
            break;
        }
        self.make_dynamic_edge<source_type_t, double, false>(source->name(), sink->name());
        break;
    case 'c':
        throw std::runtime_error("Complex-float datatypes are not currently supported");
    case 'm':
        throw std::runtime_error("Timedelta datatypes are not currently supported");
    case 'M':
        throw std::runtime_error("Datetime datatypes are not currently supported");
    case 'O':
        throw std::runtime_error("Automatic conversion between py::objects is not supported.");
    case 'S':
        self.make_dynamic_edge<source_type_t, std::string, false>(source->name(), sink->name());
        break;
    case 'U':
        self.make_dynamic_edge<source_type_t, std::string, false>(source->name(), sink->name());
        break;
    case 'V':
        throw std::runtime_error("Void datatypes are not supported");
    default:
        throw std::runtime_error("Unknown sink type");
    }

    */
}

void SegmentProxy::make_cxx2py_edge_adapter(srf::segment::Builder& self,
                                            std::shared_ptr<srf::segment::ObjectProperties> source,
                                            std::shared_ptr<srf::segment::ObjectProperties> sink,
                                            py::object& source_t)
{
    using sink_type_t = pybind11::object;

    LOG(FATAL) << "fixme";
    /*
        // https://numpy.org/doc/stable/reference/generated/numpy.dtype.kind.html
        pybind11::dtype dtype = pybind11::dtype::from_args(source_t);
        switch (dtype.kind())
        {
        case 'b':
            self.make_dynamic_edge<bool, sink_type_t, false>(source->name(), sink->name());
            break;
        case 'i':
            if (dtype.itemsize() == 4)
            {
                self.make_dynamic_edge<int32_t, sink_type_t, false>(source->name(), sink->name());
                break;
            }
            self.make_dynamic_edge<int64_t, sink_type_t, false>(source->name(), sink->name());
            break;
        case 'u':
            if (dtype.itemsize() == 4)
            {
                self.make_dynamic_edge<uint32_t, sink_type_t, false>(source->name(), sink->name());
                break;
            }
            self.make_dynamic_edge<uint64_t, sink_type_t, false>(source->name(), sink->name());
            break;
        case 'f':
            if (dtype.itemsize() == 4)
            {
                self.make_dynamic_edge<float, sink_type_t, false>(source->name(), sink->name());
                break;
            }
            self.make_dynamic_edge<double, sink_type_t, false>(source->name(), sink->name());
            break;

        case 'c':
            throw std::runtime_error("Complex-float datatypes are not supported.");
        case 'm':
            throw std::runtime_error("Timedelta datatypes are not supported.");
        case 'M':
            throw std::runtime_error("Datetime datatypes are not supported.");
        case 'O':
            throw std::runtime_error("Automatic conversion to generic py::object is not supported.");
        case 'S':
            self.make_dynamic_edge<std::string, sink_type_t, false>(source->name(), sink->name());
        case 'U':
            self.make_dynamic_edge<std::string, sink_type_t, false>(source->name(), sink->name());
            break;
        case 'V':
            throw std::runtime_error("Void datatypes are not supported");
        default:
            throw std::runtime_error("Unknown sink type");
        }
    */
}

void SegmentProxy::make_edge(srf::segment::Builder& self,
                             std::shared_ptr<srf::segment::ObjectProperties> source,
                             std::shared_ptr<srf::segment::ObjectProperties> sink)
{
    node::EdgeBuilder::make_edge_typeless(source->source_base(), sink->sink_base());
}
}  // namespace srf::pysrf<|MERGE_RESOLUTION|>--- conflicted
+++ resolved
@@ -17,62 +17,23 @@
 
 #include "pysrf/segment.hpp"
 
-<<<<<<< HEAD
-#include "pysrf/forward.hpp"  // for pybind11
-#include "pysrf/node.hpp"     // for PythonSource
-#include "pysrf/types.hpp"    // for PyHolder, PyOb...
-#include "pysrf/utils.hpp"    // for PyObjectHolder
-
-#include "srf/channel/status.hpp"          // for Status
-#include "srf/core/utils.hpp"              // for type_name
-#include "srf/manifold/egress.hpp"         // for MappedEgress<>...
-#include "srf/node/edge_builder.hpp"       // for EdgeBuilder
-#include "srf/node/port_registry.hpp"      // for PortRegistry
-#include "srf/node/sink_properties.hpp"    // for SinkProperties
-#include "srf/node/source_properties.hpp"  // for SourceProperties
-#include "srf/runnable/context.hpp"        // for Context
-#include "srf/segment/builder.hpp"         // for Builder
-#include "srf/segment/object.hpp"          // for ObjectProperties
-
-#include <cxxabi.h>                     // for __forced_unwind
-#include <glog/logging.h>               // for LogMessage, LOG
-#include <pybind11/cast.h>              // for cast, object_a...
-#include <pybind11/detail/internals.h>  // for translate_exce...
-#include <pybind11/gil.h>               // for gil_scoped_acq...
-#include <pybind11/pybind11.h>          // for print, error_a...
-#include <pybind11/pytypes.h>           // for iterator, object
-#include <rxcpp/operators/rx-map.hpp>   // for map
-#include <rxcpp/rx-includes.hpp>        // for apply
-#include <rxcpp/rx-observable.hpp>      // for observable
-#include <rxcpp/rx-observer.hpp>        // for is_on_error<>:...
-#include <rxcpp/rx-operators.hpp>       // for observable_member
-#include <rxcpp/rx-predef.hpp>          // for trace_activity
-#include <rxcpp/rx-subscriber.hpp>      // for make_subscriber
-
-#include <exception>    // for exception, cur...
-#include <fstream>      // for operator<<
-#include <functional>   // for function
-#include <map>          // for operator!=, map
-#include <stdexcept>    // for runtime_error
-#include <string>       // for string, operat...
-#include <type_traits>  // for remove_referen...
-#include <typeindex>    // for type_index
-#include <utility>      // for move, forward
-=======
-#include "rxcpp/sources/rx-iterate.hpp"
-
+#include "pysrf/forward.hpp"
 #include "pysrf/node.hpp"
 #include "pysrf/types.hpp"
 #include "pysrf/utils.hpp"
 
 #include "srf/channel/status.hpp"
 #include "srf/core/utils.hpp"
+#include "srf/manifold/egress.hpp"
 #include "srf/node/edge_builder.hpp"
+#include "srf/node/port_registry.hpp"
+#include "srf/node/sink_properties.hpp"
+#include "srf/node/source_properties.hpp"
 #include "srf/runnable/context.hpp"
 #include "srf/segment/builder.hpp"
 #include "srf/segment/object.hpp"
 
-#include <boost/hana/if.hpp>
+#include <cxxabi.h>
 #include <glog/logging.h>
 #include <pybind11/cast.h>
 #include <pybind11/detail/internals.h>
@@ -80,16 +41,21 @@
 #include <pybind11/pybind11.h>
 #include <pybind11/pytypes.h>
 #include <rxcpp/operators/rx-map.hpp>
-#include <rxcpp/rx.hpp>
+#include <rxcpp/rx-observable.hpp>
+#include <rxcpp/rx-observer.hpp>
+#include <rxcpp/rx-operators.hpp>
+#include <rxcpp/rx-predef.hpp>
+#include <rxcpp/rx-subscriber.hpp>
 
 #include <exception>
 #include <fstream>
 #include <functional>
+#include <map>
 #include <stdexcept>
 #include <string>
 #include <type_traits>
+#include <typeindex>
 #include <utility>
->>>>>>> b6744a97
 
 // IWYU thinks we need array for py::print
 // IWYU pragma: no_include <array>
@@ -97,6 +63,7 @@
 // IWYU pragma: no_include <boost/fiber/future/detail/task_base.hpp>
 // IWYU pragma: no_include <boost/hana/if.hpp>
 // IWYU pragma: no_include <boost/smart_ptr/detail/operator_bool.hpp>
+// IWYU pragma: no_include "rx-includes.hpp"
 
 namespace srf::pysrf {
 
@@ -249,7 +216,6 @@
 std::shared_ptr<srf::segment::ObjectProperties> SegmentProxy::get_egress(srf::segment::Builder& self,
                                                                          const std::string& name)
 {
-<<<<<<< HEAD
     auto it_caster = node::PortRegistry::s_port_to_type_index.find(name);
     if (it_caster != node::PortRegistry::s_port_to_type_index.end())
     {
@@ -258,8 +224,6 @@
         return self.get_egress(name, it_caster->second);
     }
 
-=======
->>>>>>> b6744a97
     return self.get_egress<PyHolder>(name);
 }
 
