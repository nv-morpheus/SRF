/**
 * SPDX-FileCopyrightText: Copyright (c) 2021-2022, NVIDIA CORPORATION & AFFILIATES. All rights reserved.
 * SPDX-License-Identifier: Apache-2.0
 *
 * Licensed under the Apache License, Version 2.0 (the "License");
 * you may not use this file except in compliance with the License.
 * You may obtain a copy of the License at
 *
 * http://www.apache.org/licenses/LICENSE-2.0
 *
 * Unless required by applicable law or agreed to in writing, software
 * distributed under the License is distributed on an "AS IS" BASIS,
 * WITHOUT WARRANTIES OR CONDITIONS OF ANY KIND, either express or implied.
 * See the License for the specific language governing permissions and
 * limitations under the License.
 */

<<<<<<< HEAD
#include <pysrf/pipeline.hpp>
#include <pysrf/types.hpp>
=======
#include "pysrf/pipeline.hpp"
>>>>>>> f6842368

#include "srf/pipeline/pipeline.hpp"
#include "srf/segment/builder.hpp"

#include <pybind11/gil.h>
#include <pybind11/pybind11.h>
#include <pybind11/pytypes.h>

#include <functional>
#include <memory>
#include <string>
#include <utility>  // for move

namespace {
namespace py = pybind11;
using namespace srf::pysrf;

template <std::size_t Count, template <class...> class PortClass, typename... ArgsT>
struct Pipeline__PortBuilder : Pipeline__PortBuilder<Count - 1, PortClass, PyHolder, ArgsT...>
{};

template <template <class...> class PortClass, typename... ArgsT>
struct Pipeline__PortBuilder<0, PortClass, ArgsT...>
{
    using port_type_t                  = PortClass<ArgsT...>;
    static constexpr size_t port_count = sizeof...(ArgsT);

    static port_type_t build(const std::vector<std::string>& port_ids)
    {
        return port_type_t(port_ids);
    }
};
}  // namespace

namespace srf::pysrf {

namespace py = pybind11;

Pipeline::Pipeline() : m_pipeline(srf::pipeline::make_pipeline()) {}

void Pipeline::make_segment(const std::string& name, const std::function<void(srf::segment::Builder&)>& init)
{
    auto init_wrapper = [=](srf::segment::Builder& seg) {
        py::gil_scoped_acquire gil;
        init(seg);
    };

    m_pipeline->make_segment(name, init_wrapper);
}

void Pipeline::make_segment(const std::string& name,
                            const std::vector<std::string>& ingress_port_ids,
                            const std::vector<std::string>& egress_port_ids,
                            const std::function<void(srf::segment::Builder&)>& init)
{
    if (ingress_port_ids.empty() && egress_port_ids.empty())
    {
        return make_segment(name, init);
    }

    auto init_wrapper = [init](srf::segment::Builder& seg) {
        py::gil_scoped_acquire gil;
        init(seg);
    };

    if (!ingress_port_ids.empty() && !egress_port_ids.empty())
    {
        dynamic_port_config(name, ingress_port_ids, egress_port_ids, init_wrapper);
    }
    else if (!ingress_port_ids.empty())
    {
        dynamic_port_config_ingress(name, ingress_port_ids, init);
    }
    else
    {
        dynamic_port_config_egress(name, egress_port_ids, init);
    }
}

// Need to have all supported cases explicitly enumerated so python bindings work as expected.
void Pipeline::dynamic_port_config(const std::string& name,
                                   const std::vector<std::string>& ingress_port_ids,
                                   const std::vector<std::string>& egress_port_ids,
                                   const std::function<void(srf::segment::Builder&)>& init)
{
    if (ingress_port_ids.empty() || ingress_port_ids.size() > SRF_MAX_INGRESS_PORTS)
    {
        throw std::runtime_error("Maximum of 10 egress ports supported via python interface");
    }

    if (ingress_port_ids.size() == 1)
    {
        auto ingress_ports = ::Pipeline__PortBuilder<1, segment::IngressPorts>::build(ingress_port_ids);
        _dynamic_port_config_egress(name, ingress_ports, egress_port_ids, init);
    }
    else if (ingress_port_ids.size() == 2)
    {
        auto ingress_ports = ::Pipeline__PortBuilder<2, segment::IngressPorts>::build(ingress_port_ids);
        _dynamic_port_config_egress(name, ingress_ports, egress_port_ids, init);
    }
    else if (ingress_port_ids.size() == 3)
    {
        auto ingress_ports = ::Pipeline__PortBuilder<3, segment::IngressPorts>::build(ingress_port_ids);
        _dynamic_port_config_egress(name, ingress_ports, egress_port_ids, init);
    }
    else if (ingress_port_ids.size() == 4)
    {
        auto ingress_ports = ::Pipeline__PortBuilder<4, segment::IngressPorts>::build(ingress_port_ids);
        _dynamic_port_config_egress(name, ingress_ports, egress_port_ids, init);
    }
    else if (ingress_port_ids.size() == 5)
    {
        auto ingress_ports = ::Pipeline__PortBuilder<5, segment::IngressPorts>::build(ingress_port_ids);
        _dynamic_port_config_egress(name, ingress_ports, egress_port_ids, init);
    }
    else if (ingress_port_ids.size() == 6)
    {
        auto ingress_ports = ::Pipeline__PortBuilder<6, segment::IngressPorts>::build(ingress_port_ids);
        _dynamic_port_config_egress(name, ingress_ports, egress_port_ids, init);
    }
    else if (ingress_port_ids.size() == 7)
    {
        auto ingress_ports = ::Pipeline__PortBuilder<7, segment::IngressPorts>::build(ingress_port_ids);
        _dynamic_port_config_egress(name, ingress_ports, egress_port_ids, init);
    }
    else if (ingress_port_ids.size() == 8)
    {
        auto ingress_ports = ::Pipeline__PortBuilder<8, segment::IngressPorts>::build(ingress_port_ids);
        _dynamic_port_config_egress(name, ingress_ports, egress_port_ids, init);
    }
    else if (ingress_port_ids.size() == 9)
    {
        auto ingress_ports = ::Pipeline__PortBuilder<9, segment::IngressPorts>::build(ingress_port_ids);
        _dynamic_port_config_egress(name, ingress_ports, egress_port_ids, init);
    }
    else if (ingress_port_ids.size() == 10)
    {
        auto ingress_ports = ::Pipeline__PortBuilder<10, segment::IngressPorts>::build(ingress_port_ids);
        _dynamic_port_config_egress(name, ingress_ports, egress_port_ids, init);
    }
}

// Need to have all supported cases enumerated for python
void Pipeline::dynamic_port_config_ingress(const std::string& name,
                                           const std::vector<std::string>& ingress_port_ids,
                                           const std::function<void(srf::segment::Builder&)>& init)
{
    if (ingress_port_ids.empty() || ingress_port_ids.size() > SRF_MAX_INGRESS_PORTS)
    {
        throw std::runtime_error("Maximum of 10 egress ports supported via python interface");
    }

    if (ingress_port_ids.size() == 1)
    {
        auto ingress_ports = ::Pipeline__PortBuilder<1, segment::IngressPorts>::build(ingress_port_ids);
        m_pipeline->make_segment(name, ingress_ports, init);
    }
    else if (ingress_port_ids.size() == 2)
    {
        auto ingress_ports = ::Pipeline__PortBuilder<2, segment::IngressPorts>::build(ingress_port_ids);
        m_pipeline->make_segment(name, ingress_ports, init);
    }
    else if (ingress_port_ids.size() == 3)
    {
        auto ingress_ports = ::Pipeline__PortBuilder<3, segment::IngressPorts>::build(ingress_port_ids);
        m_pipeline->make_segment(name, ingress_ports, init);
    }
    else if (ingress_port_ids.size() == 4)
    {
        auto ingress_ports = ::Pipeline__PortBuilder<4, segment::IngressPorts>::build(ingress_port_ids);
        m_pipeline->make_segment(name, ingress_ports, init);
    }
    else if (ingress_port_ids.size() == 5)
    {
        auto ingress_ports = ::Pipeline__PortBuilder<5, segment::IngressPorts>::build(ingress_port_ids);
        m_pipeline->make_segment(name, ingress_ports, init);
    }
    else if (ingress_port_ids.size() == 6)
    {
        auto ingress_ports = ::Pipeline__PortBuilder<6, segment::IngressPorts>::build(ingress_port_ids);
        m_pipeline->make_segment(name, ingress_ports, init);
    }
    else if (ingress_port_ids.size() == 7)
    {
        auto ingress_ports = ::Pipeline__PortBuilder<7, segment::IngressPorts>::build(ingress_port_ids);
        m_pipeline->make_segment(name, ingress_ports, init);
    }
    else if (ingress_port_ids.size() == 8)
    {
        auto ingress_ports = ::Pipeline__PortBuilder<8, segment::IngressPorts>::build(ingress_port_ids);
        m_pipeline->make_segment(name, ingress_ports, init);
    }
    else if (ingress_port_ids.size() == 9)
    {
        auto ingress_ports = ::Pipeline__PortBuilder<9, segment::IngressPorts>::build(ingress_port_ids);
        m_pipeline->make_segment(name, ingress_ports, init);
    }
    else if (ingress_port_ids.size() == 10)
    {
        auto ingress_ports = ::Pipeline__PortBuilder<10, segment::IngressPorts>::build(ingress_port_ids);
        m_pipeline->make_segment(name, ingress_ports, init);
    }
    else
    {
        throw std::runtime_error("Maximum of 10 ingress ports supported via python interface");
    }
}

// Need to have all supported cases enumerated for python
void Pipeline::dynamic_port_config_egress(const std::string& name,
                                          const std::vector<std::string>& egress_port_ids,
                                          const std::function<void(srf::segment::Builder&)>& init)
{
    if (egress_port_ids.empty() || egress_port_ids.size() > SRF_MAX_EGRESS_PORTS)
    {
        throw std::runtime_error("Maximum of 10 egress ports supported via python interface");
    }

    if (egress_port_ids.size() == 1)
    {
        auto egress_ports = ::Pipeline__PortBuilder<1, segment::EgressPorts>::build(egress_port_ids);
        m_pipeline->make_segment(name, egress_ports, init);
    }
    else if (egress_port_ids.size() == 2)
    {
        auto egress_ports = ::Pipeline__PortBuilder<2, segment::EgressPorts>::build(egress_port_ids);
        m_pipeline->make_segment(name, egress_ports, init);
    }
    else if (egress_port_ids.size() == 3)
    {
        auto egress_ports = ::Pipeline__PortBuilder<3, segment::EgressPorts>::build(egress_port_ids);
        m_pipeline->make_segment(name, egress_ports, init);
    }
    else if (egress_port_ids.size() == 4)
    {
        auto egress_ports = ::Pipeline__PortBuilder<4, segment::EgressPorts>::build(egress_port_ids);
        m_pipeline->make_segment(name, egress_ports, init);
    }
    else if (egress_port_ids.size() == 5)
    {
        auto egress_ports = ::Pipeline__PortBuilder<5, segment::EgressPorts>::build(egress_port_ids);
        m_pipeline->make_segment(name, egress_ports, init);
    }
    else if (egress_port_ids.size() == 6)
    {
        auto egress_ports = ::Pipeline__PortBuilder<6, segment::EgressPorts>::build(egress_port_ids);
        m_pipeline->make_segment(name, egress_ports, init);
    }
    else if (egress_port_ids.size() == 7)
    {
        auto egress_ports = ::Pipeline__PortBuilder<7, segment::EgressPorts>::build(egress_port_ids);
        m_pipeline->make_segment(name, egress_ports, init);
    }
    else if (egress_port_ids.size() == 8)
    {
        auto egress_ports = ::Pipeline__PortBuilder<8, segment::EgressPorts>::build(egress_port_ids);
        m_pipeline->make_segment(name, egress_ports, init);
    }
    else if (egress_port_ids.size() == 9)
    {
        auto egress_ports = ::Pipeline__PortBuilder<9, segment::EgressPorts>::build(egress_port_ids);
        m_pipeline->make_segment(name, egress_ports, init);
    }
    else if (egress_port_ids.size() == 10)
    {
        auto egress_ports = ::Pipeline__PortBuilder<10, segment::EgressPorts>::build(egress_port_ids);
        m_pipeline->make_segment(name, egress_ports, init);
    }
}

template <typename... IngressPortTypesT>
void Pipeline::_dynamic_port_config_egress(const std::string& name,
                                           const segment::IngressPorts<IngressPortTypesT...>& ingress_ports,
                                           const std::vector<std::string>& egress_port_ids,
                                           const std::function<void(srf::segment::Builder&)>& init)
{
    if (egress_port_ids.empty() || egress_port_ids.size() > SRF_MAX_EGRESS_PORTS)
    {
        throw std::runtime_error("Maximum of 10 egress ports supported via python interface");
    }

    if (egress_port_ids.size() == 1)
    {
        auto egress_ports = ::Pipeline__PortBuilder<1, segment::EgressPorts>::build(egress_port_ids);
        m_pipeline->template make_segment(name, ingress_ports, egress_ports, init);
    }
    else if (egress_port_ids.size() == 2)
    {
        auto egress_ports = ::Pipeline__PortBuilder<2, segment::EgressPorts>::build(egress_port_ids);
        m_pipeline->template make_segment(name, ingress_ports, egress_ports, init);
    }
    else if (egress_port_ids.size() == 3)
    {
        auto egress_ports = ::Pipeline__PortBuilder<3, segment::EgressPorts>::build(egress_port_ids);
        m_pipeline->template make_segment(name, ingress_ports, egress_ports, init);
    }
    else if (egress_port_ids.size() == 4)
    {
        auto egress_ports = ::Pipeline__PortBuilder<4, segment::EgressPorts>::build(egress_port_ids);
        m_pipeline->template make_segment(name, ingress_ports, egress_ports, init);
    }
    else if (egress_port_ids.size() == 5)
    {
        auto egress_ports = ::Pipeline__PortBuilder<5, segment::EgressPorts>::build(egress_port_ids);
        m_pipeline->template make_segment(name, ingress_ports, egress_ports, init);
    }
    else if (egress_port_ids.size() == 6)
    {
        auto egress_ports = ::Pipeline__PortBuilder<6, segment::EgressPorts>::build(egress_port_ids);
        m_pipeline->template make_segment(name, ingress_ports, egress_ports, init);
    }
    else if (egress_port_ids.size() == 7)
    {
        auto egress_ports = ::Pipeline__PortBuilder<7, segment::EgressPorts>::build(egress_port_ids);
        m_pipeline->template make_segment(name, ingress_ports, egress_ports, init);
    }
    else if (egress_port_ids.size() == 8)
    {
        auto egress_ports = ::Pipeline__PortBuilder<8, segment::EgressPorts>::build(egress_port_ids);
        m_pipeline->template make_segment(name, ingress_ports, egress_ports, init);
    }
    else if (egress_port_ids.size() == 9)
    {
        auto egress_ports = ::Pipeline__PortBuilder<9, segment::EgressPorts>::build(egress_port_ids);
        m_pipeline->template make_segment(name, ingress_ports, egress_ports, init);
    }
    else if (egress_port_ids.size() == 10)
    {
        auto egress_ports = ::Pipeline__PortBuilder<10, segment::EgressPorts>::build(egress_port_ids);
        m_pipeline->template make_segment(name, ingress_ports, egress_ports, init);
    }
}

std::unique_ptr<srf::pipeline::Pipeline> Pipeline::swap()
{
    auto tmp   = std::move(m_pipeline);
    m_pipeline = srf::pipeline::make_pipeline();
    return std::move(tmp);
}
}  // namespace srf::pysrf<|MERGE_RESOLUTION|>--- conflicted
+++ resolved
@@ -15,13 +15,9 @@
  * limitations under the License.
  */
 
-<<<<<<< HEAD
-#include <pysrf/pipeline.hpp>
-#include <pysrf/types.hpp>
-=======
 #include "pysrf/pipeline.hpp"
->>>>>>> f6842368
-
+
+#include "pysrf/types.hpp"
 #include "srf/pipeline/pipeline.hpp"
 #include "srf/segment/builder.hpp"
 
