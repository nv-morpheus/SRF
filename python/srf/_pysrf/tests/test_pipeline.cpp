--- conflicted
+++ resolved
@@ -15,90 +15,47 @@
  * limitations under the License.
  */
 
-#include "rxcpp/operators/rx-map.hpp"  // for map
 #include "test_pysrf.hpp"
 
 #include "pysrf/executor.hpp"  // IWYU pragma: keep
 #include "pysrf/pipeline.hpp"
 #include "pysrf/port_builders.hpp"
 #include "pysrf/types.hpp"
-<<<<<<< HEAD
-#include "pysrf/utils.hpp"  // for PyObjectHolder
-
-#include "srf/channel/status.hpp"             // for Status
-#include "srf/core/executor.hpp"              // for Executor
-#include "srf/core/utils.hpp"                 // for type_name
-#include "srf/engine/pipeline/ipipeline.hpp"  // for IPipeline
-#include "srf/manifold/egress.hpp"            // for MappedEgress<>...
-#include "srf/node/rx_node.hpp"               // for RxNode
-#include "srf/node/rx_sink.hpp"               // for RxSink
-#include "srf/node/rx_source.hpp"             // for RxSource
-#include "srf/node/sink_properties.hpp"       // for SinkProperties
-#include "srf/node/source_properties.hpp"     // for SourceProperties
-#include "srf/options/options.hpp"            // for Options
-#include "srf/options/topology.hpp"           // for TopologyOptions
-#include "srf/segment/builder.hpp"
-#include "srf/segment/object.hpp"  // for Object
-
-#include <boost/hana/if.hpp>                           // for if_t::operator()
-#include <cxxabi.h>                                    // for __forced_unwind
-#include <ext/alloc_traits.h>                          // for __alloc_traits...
-#include <glog/logging.h>                              // for COMPACT_GOOGLE...
-#include <gtest/gtest-message.h>                       // for Message
-#include <gtest/gtest-test-part.h>                     // for TestPartResult
-#include <listobject.h>                                // for PyList_New
-#include <pybind11/cast.h>
-#include <pybind11/gil.h>  // for gil_scoped_acq...
-#include <pybind11/pytypes.h>
-#include <pybind11/stl.h>           // IWYU pragma: keep
-#include <rxcpp/rx-observer.hpp>    // for is_on_next_of<...
-#include <rxcpp/rx-operators.hpp>   // for observable_member
-#include <rxcpp/rx-predef.hpp>      // for trace_activity
-#include <rxcpp/rx-subscriber.hpp>  // for make_subscriber
-#include <tupleobject.h>            // for PyTuple_New
-
-#include <algorithm>   // for max, random_sh...
-#include <atomic>      // for atomic, __atom...
-#include <cstddef>     // for size_t
-#include <functional>  // for bind, function
-#include <iostream>    // for operator<<
-#include <memory>      // for shared_ptr
-#include <stdexcept>   // for runtime_error
-#include <string>      // for string, basic_...
-#include <utility>     // for move, forward
-#include <vector>      // for vector
-
-// IWYU pragma: no_include <boost/fiber/future/detail/shared_state.hpp>
-// IWYU pragma: no_include <boost/fiber/future/detail/task_base.hpp>
-// IWYU pragma: no_include <boost/smart_ptr/detail/operator_bool.hpp>
-// IWYU pragma: no_include "gtest/gtest_pred_impl.h"
-// IWYU pragma: no_include <pybind11/detail/common.h>
-// IWYU pragma: no_include "rxcpp/sources/rx-iterate.hpp"
-// IWYU pragma: no_include "../rx-includes.hpp"
-=======
 #include "pysrf/utils.hpp"
 
 #include "srf/channel/status.hpp"
 #include "srf/core/executor.hpp"
+#include "srf/core/utils.hpp"
 #include "srf/engine/pipeline/ipipeline.hpp"
+#include "srf/manifold/egress.hpp"
 #include "srf/node/rx_node.hpp"
 #include "srf/node/rx_sink.hpp"
 #include "srf/node/rx_source.hpp"
+#include "srf/node/sink_properties.hpp"
+#include "srf/node/source_properties.hpp"
 #include "srf/options/options.hpp"
 #include "srf/options/topology.hpp"
 #include "srf/segment/builder.hpp"
 #include "srf/segment/object.hpp"
 
 #include <boost/hana/if.hpp>
+#include <cxxabi.h>
 #include <ext/alloc_traits.h>
 #include <glog/logging.h>
-#include <gtest/gtest.h>
+#include <gtest/gtest-message.h>
+#include <gtest/gtest-test-part.h>
+#include <listobject.h>
 #include <pybind11/cast.h>
 #include <pybind11/gil.h>
 #include <pybind11/pytypes.h>
+#include <pybind11/stl.h>  // IWYU pragma: keep
 #include <rxcpp/operators/rx-map.hpp>
-#include <rxcpp/rx.hpp>
+#include <rxcpp/rx-observer.hpp>
+#include <rxcpp/rx-operators.hpp>
+#include <rxcpp/rx-predef.hpp>
+#include <rxcpp/rx-subscriber.hpp>
 #include <rxcpp/sources/rx-iterate.hpp>
+#include <tupleobject.h>
 
 #include <algorithm>
 #include <atomic>
@@ -108,11 +65,16 @@
 #include <memory>
 #include <stdexcept>
 #include <string>
-
-// IWYU thinks we need move & vector for auto internal = seg.make_rx_node
-// IWYU pragma: no_include <utility>
-// IWYU pragma: no_include <vector>
->>>>>>> b6744a97
+#include <utility>
+#include <vector>
+
+// IWYU pragma: no_include <boost/fiber/future/detail/shared_state.hpp>
+// IWYU pragma: no_include <boost/fiber/future/detail/task_base.hpp>
+// IWYU pragma: no_include <boost/smart_ptr/detail/operator_bool.hpp>
+// IWYU pragma: no_include "gtest/gtest_pred_impl.h"
+// IWYU pragma: no_include <pybind11/detail/common.h>
+// IWYU pragma: no_include "rxcpp/sources/rx-iterate.hpp"
+// IWYU pragma: no_include "rx-includes.hpp"
 
 namespace py    = pybind11;
 namespace pysrf = srf::pysrf;
