--- conflicted
+++ resolved
@@ -19,31 +19,20 @@
 
 #include "pysrf/module_wrappers/shared_memory.hpp"
 
-<<<<<<< HEAD
-#include <bytesobject.h>             // for PyBytes_FromStrin...
-#include <gtest/gtest-message.h>     // for Message
-#include <gtest/gtest-test-part.h>   // for TestPartResult
-#include <pybind11/buffer_info.h>    // for buffer_info
-#include <pybind11/detail/common.h>  // for pybind11
-#include <pybind11/pytypes.h>        // for bytes, buffer, int_
-#include <pybind11/stl.h>            // IWYU pragma: keep
-
-#include <cstring>
-#include <stdexcept>  // for runtime_error
-#include <string>     // for allocator, string...
-
-// IWYU pragma: no_include "gtest/gtest_pred_impl.h"
-
-=======
-#include <gtest/gtest.h>
+#include <bytesobject.h>
+#include <gtest/gtest-message.h>
+#include <gtest/gtest-test-part.h>
 #include <pybind11/buffer_info.h>
+#include <pybind11/detail/common.h>
 #include <pybind11/pytypes.h>
+#include <pybind11/stl.h>  // IWYU pragma: keep
 
 #include <cstring>
 #include <stdexcept>
 #include <string>
 
->>>>>>> b6744a97
+// IWYU pragma: no_include "gtest/gtest_pred_impl.h"
+
 namespace py = pybind11;
 using namespace std::string_literals;
 using namespace pybind11::literals;
