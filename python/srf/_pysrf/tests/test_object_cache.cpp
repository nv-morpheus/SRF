--- conflicted
+++ resolved
@@ -19,31 +19,23 @@
 
 #include "pysrf/utilities/object_cache.hpp"
 
-<<<<<<< HEAD
-#include <gtest/gtest-message.h>    // for Message
-#include <gtest/gtest-test-part.h>  // for TestPartResult
+#include <gtest/gtest-message.h>
+#include <gtest/gtest-test-part.h>
 #include <pybind11/cast.h>
 #include <pybind11/pybind11.h>
 #include <pybind11/pytypes.h>
 #include <pybind11/stl.h>  // IWYU pragma: keep
-#include <tupleobject.h>   // for PyTuple_New
+#include <tupleobject.h>
 
-#include <cstddef>
-#include <string>
+#include <cstddef>  // IWYU pragma: keep
+#include <string> // IWYU pragma: keep
 
 // IWYU pragma: no_include "gtest/gtest_pred_impl.h"
 // IWYU pragma: no_include <pybind11/detail/common.h>
 // IWYU pragma: no_include "rxcpp/sources/rx-iterate.hpp"
 // IWYU pragma: no_include "rx-includes.hpp"
-=======
-#include <gtest/gtest.h>
-#include <pybind11/cast.h>
-#include <pybind11/pybind11.h>
-#include <pybind11/pytypes.h>
-
 #include <cstddef>
 #include <string>
->>>>>>> b6744a97
 
 namespace py    = pybind11;
 namespace pysrf = srf::pysrf;
