/**
 * SPDX-FileCopyrightText: Copyright (c) 2021-2022, NVIDIA CORPORATION & AFFILIATES. All rights reserved.
 * SPDX-License-Identifier: Apache-2.0
 *
 * Licensed under the Apache License, Version 2.0 (the "License");
 * you may not use this file except in compliance with the License.
 * You may obtain a copy of the License at
 *
 * http://www.apache.org/licenses/LICENSE-2.0
 *
 * Unless required by applicable law or agreed to in writing, software
 * distributed under the License is distributed on an "AS IS" BASIS,
 * WITHOUT WARRANTIES OR CONDITIONS OF ANY KIND, either express or implied.
 * See the License for the specific language governing permissions and
 * limitations under the License.
 */

#include "test_pysrf.hpp"

<<<<<<< HEAD
#include "pysrf/codable_object.hpp" // IWYU pragma: keep
=======
#include "pysrf/codable_object.hpp"  // IWYU pragma: keep
>>>>>>> b6744a97
#include "pysrf/forward.hpp"
#include "pysrf/types.hpp"

#include "srf/codable/codable_protocol.hpp"
#include "srf/codable/decode.hpp"
#include "srf/codable/encode.hpp"
#include "srf/codable/encoded_object.hpp"
#include "srf/codable/encoding_options.hpp"
#include "srf/codable/type_traits.hpp"

<<<<<<< HEAD
=======
#include <gtest/gtest.h>
>>>>>>> b6744a97
#include <object.h>
#include <pybind11/cast.h>
#include <pybind11/gil.h>
#include <pybind11/pybind11.h>
#include <pybind11/pytypes.h>

#include <string>
<<<<<<< HEAD

// IWYU pragma: no_include <gtest/gtest-message.h>
// IWYU pragma: no_include "gtest/gtest_pred_impl.h"
// IWYU pragma: no_include <gtest/gtest-test-part.h>
// IWYU pragma: no_include <pybind11/detail/common.h>
// IWYU pragma: no_include <tupleobject.h>
=======
>>>>>>> b6744a97

namespace py    = pybind11;
namespace pysrf = srf::pysrf;
using namespace std::string_literals;
using namespace srf::codable;
using namespace pybind11::literals;

PYSRF_TEST_CLASS(CodablePyobject);

TEST_F(TestCodablePyobject, PyObject)
{
    static_assert(is_codable_v<pysrf::PyHolder>, "pybind11::object should be codable.");
    static_assert(is_codable_v<py::object>, "pybind11::object should be codable.");
    static_assert(is_decodable_v<py::object>, "pybind11::object should be decodable.");
    static_assert(is_decodable_v<pysrf::PyHolder>, "pybind11::object should be decodable.");
    static_assert(!is_codable_v<PyObject>,
                  "No support for directly coding cpython objects -- "
                  "use pybind11::object or srf::PyHolder");
    static_assert(!is_decodable_v<PyObject>,
                  "No support for directly coding cpython objects -- "
                  "use pybind11::object or srf::PyHolder");
}

TEST_F(TestCodablePyobject, EncodedObjectSimple)
{
    py::gil_scoped_acquire gil;

    py::module_ mod = py::module_::import("os");

    py::object py_dict = py::dict("prop1"_a = py::none(),
                                  "prop2"_a = 123,
                                  "prop3"_a = py::dict("subprop1"_a = 1, "subprop2"_a = "abc"),
                                  "prop4"_a = py::bool_(false),
                                  "func"_a  = py::getattr(mod, "getuid"));

    EncodedObject enc_obj;
    EncodingOptions enc_ops(true, false);
    encode(py::cast<py::object>(py_dict), enc_obj, enc_ops);

    EXPECT_EQ(enc_obj.object_count(), 1);
    EXPECT_EQ(enc_obj.descriptor_count(), 1);

    py::dict py_dict_deserialized = decode<py::object>(enc_obj);

    EXPECT_TRUE(!py_dict_deserialized.equal(py::dict()));
    EXPECT_TRUE(py_dict_deserialized.equal(py_dict));
    EXPECT_TRUE(py_dict_deserialized["prop3"].equal(py_dict["prop3"]));
}

TEST_F(TestCodablePyobject, EncodedHolderObjectSimple)
{
    py::gil_scoped_acquire gil;

    py::module_ mod = py::module_::import("os");

    pysrf::PyHolder py_dict = py::dict("prop1"_a = py::none(),
                                       "prop2"_a = 123,
                                       "prop3"_a = py::dict("subprop1"_a = 1, "subprop2"_a = "abc"),
                                       "prop4"_a = py::bool_(false),
                                       "func"_a  = py::getattr(mod, "getuid"));

    EncodedObject enc_obj;
    EncodingOptions enc_ops(true, false);
    encode(py_dict, enc_obj, enc_ops);

    EXPECT_EQ(enc_obj.object_count(), 1);
    EXPECT_EQ(enc_obj.descriptor_count(), 1);

    pysrf::PyHolder py_dict_deserialized = decode<pysrf::PyHolder>(enc_obj);

    EXPECT_TRUE(!py_dict_deserialized.copy_obj().equal(py::dict()));
    EXPECT_TRUE(py_dict_deserialized.equal(py_dict));
    EXPECT_TRUE(py_dict_deserialized["prop3"].equal(py_dict["prop3"]));
}

TEST_F(TestCodablePyobject, EncodedObjectSharedMem)
{
    py::gil_scoped_acquire gil;

    py::module_ mod = py::module_::import("os");

    py::dict py_dict("prop1"_a = py::none(),
                     "prop2"_a = 123,
                     "prop3"_a = py::dict("subprop1"_a = 1, "subprop2"_a = "abc"),
                     "prop4"_a = py::bool_(false),
                     "func"_a  = py::getattr(mod, "getuid"));

    EncodedObject enc_obj;
    EncodingOptions enc_ops(true, true);
    encode(py::cast<py::object>(py_dict), enc_obj, enc_ops);

    EXPECT_EQ(enc_obj.object_count(), 1);
    EXPECT_EQ(enc_obj.descriptor_count(), 1);

    py::dict py_dict_deserialized = decode<py::object>(enc_obj);

    EXPECT_TRUE(!py_dict_deserialized.equal(py::dict()));
    EXPECT_TRUE(py_dict_deserialized.equal(py_dict));
    EXPECT_TRUE(py_dict_deserialized["prop3"].equal(py_dict["prop3"]));
}

TEST_F(TestCodablePyobject, EncodedHolderObjectSharedMem)
{
    py::gil_scoped_acquire gil;

    py::module_ mod = py::module_::import("os");

    pysrf::PyHolder py_dict = py::dict("prop1"_a = py::none(),
                                       "prop2"_a = 123,
                                       "prop3"_a = py::dict("subprop1"_a = 1, "subprop2"_a = "abc"),
                                       "prop4"_a = py::bool_(false),
                                       "func"_a  = py::getattr(mod, "getuid"));

    EncodedObject enc_obj;
    EncodingOptions enc_ops(true, true);
    encode(py_dict, enc_obj, enc_ops);

    EXPECT_EQ(enc_obj.object_count(), 1);
    EXPECT_EQ(enc_obj.descriptor_count(), 1);

    pysrf::PyHolder py_dict_deserialized = decode<pysrf::PyHolder>(enc_obj);

    EXPECT_TRUE(!py_dict_deserialized.copy_obj().equal(py::dict()));
    EXPECT_TRUE(py_dict_deserialized.equal(py_dict));
    EXPECT_TRUE(py_dict_deserialized["prop3"].equal(py_dict["prop3"]));
}

TEST_F(TestCodablePyobject, EncodedObjectSharedMemNoCopy)
{
    py::gil_scoped_acquire gil;

    py::module_ mod = py::module_::import("os");

    py::dict py_dict("prop1"_a = py::none(),
                     "prop2"_a = 123,
                     "prop3"_a = py::dict("subprop1"_a = 1, "subprop2"_a = "abc"),
                     "prop4"_a = py::bool_(false),
                     "func"_a  = py::getattr(mod, "getuid"));

    EncodedObject enc_obj;
    EncodingOptions enc_ops(true, false);
    encode(py::cast<py::object>(py_dict), enc_obj, enc_ops);

    EXPECT_EQ(enc_obj.object_count(), 1);
    EXPECT_EQ(enc_obj.descriptor_count(), 1);

    py::dict py_dict_deserialized = decode<py::object>(enc_obj);

    EXPECT_TRUE(!py_dict_deserialized.equal(py::dict()));
    EXPECT_TRUE(py_dict_deserialized.equal(py_dict));
    EXPECT_TRUE(py_dict_deserialized["prop3"].equal(py_dict["prop3"]));
}

TEST_F(TestCodablePyobject, EncodedHolderObjectSharedMemNoCopy)
{
    py::gil_scoped_acquire gil;

    py::module_ mod = py::module_::import("os");

    pysrf::PyHolder py_dict = py::dict("prop1"_a = py::none(),
                                       "prop2"_a = 123,
                                       "prop3"_a = py::dict("subprop1"_a = 1, "subprop2"_a = "abc"),
                                       "prop4"_a = py::bool_(false),
                                       "func"_a  = py::getattr(mod, "getuid"));

    EncodedObject enc_obj;
    EncodingOptions enc_ops(true, false);
    encode(py_dict, enc_obj, enc_ops);

    EXPECT_EQ(enc_obj.object_count(), 1);
    EXPECT_EQ(enc_obj.descriptor_count(), 1);

    pysrf::PyHolder py_dict_deserialized = decode<pysrf::PyHolder>(enc_obj);

    EXPECT_TRUE(!py_dict_deserialized.copy_obj().equal(py::dict()));
    EXPECT_TRUE(py_dict_deserialized.equal(py_dict));
    EXPECT_TRUE(py_dict_deserialized["prop3"].equal(py_dict["prop3"]));
}

TEST_F(TestCodablePyobject, BadUnpickleable)
{
    py::gil_scoped_acquire gil;
    py::dict py_dict("mod(unpickleable)"_a = py::module_::import("sys"));

    EncodedObject enc_obj;
    EncodingOptions enc_ops(true, false);

    EXPECT_THROW(encode(py::cast<py::object>(py_dict), enc_obj, enc_ops), py::error_already_set);
}

TEST_F(TestCodablePyobject, BadHolderUnpickleable)
{
    py::gil_scoped_acquire gil;
    pysrf::PyHolder py_dict = py::dict("mod(unpickleable)"_a = py::module_::import("sys"));

    EncodedObject enc_obj;
    EncodingOptions enc_ops(true, false);

    EXPECT_THROW(encode(py_dict, enc_obj, enc_ops), py::error_already_set);
}<|MERGE_RESOLUTION|>--- conflicted
+++ resolved
@@ -17,11 +17,7 @@
 
 #include "test_pysrf.hpp"
 
-<<<<<<< HEAD
-#include "pysrf/codable_object.hpp" // IWYU pragma: keep
-=======
 #include "pysrf/codable_object.hpp"  // IWYU pragma: keep
->>>>>>> b6744a97
 #include "pysrf/forward.hpp"
 #include "pysrf/types.hpp"
 
@@ -32,26 +28,20 @@
 #include "srf/codable/encoding_options.hpp"
 #include "srf/codable/type_traits.hpp"
 
-<<<<<<< HEAD
-=======
-#include <gtest/gtest.h>
->>>>>>> b6744a97
 #include <object.h>
 #include <pybind11/cast.h>
 #include <pybind11/gil.h>
 #include <pybind11/pybind11.h>
 #include <pybind11/pytypes.h>
 
-#include <string>
-<<<<<<< HEAD
+#include <string>  // IWYU pragma: keep
 
 // IWYU pragma: no_include <gtest/gtest-message.h>
 // IWYU pragma: no_include "gtest/gtest_pred_impl.h"
 // IWYU pragma: no_include <gtest/gtest-test-part.h>
 // IWYU pragma: no_include <pybind11/detail/common.h>
 // IWYU pragma: no_include <tupleobject.h>
-=======
->>>>>>> b6744a97
+#include <string>
 
 namespace py    = pybind11;
 namespace pysrf = srf::pysrf;
