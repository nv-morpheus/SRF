--- conflicted
+++ resolved
@@ -15,12 +15,6 @@
  * limitations under the License.
  */
 
-<<<<<<< HEAD
-#include <srf/options/topology.hpp>
-#include <srf/types.hpp>
-
-=======
->>>>>>> d6b51a2f
 #include "internal/system/fiber_pool.hpp"
 #include "internal/system/forward.hpp"
 #include "internal/system/gpu_info.hpp"
@@ -95,15 +89,9 @@
     EXPECT_EQ(cpu_set.weight(), 2);
 
     system::Resources resources((system::SystemProvider(system)));
-<<<<<<< HEAD
 
     auto pool = resources.make_fiber_pool(cpu_set);
 
-=======
-
-    auto pool = resources.make_fiber_pool(cpu_set);
-
->>>>>>> d6b51a2f
     EXPECT_EQ(pool.thread_count(), 2);
 
     // now we need to ensure that all fibers on each thread
