/**
 * SPDX-FileCopyrightText: Copyright (c) 2021-2022, NVIDIA CORPORATION & AFFILIATES. All rights reserved.
 * SPDX-License-Identifier: Apache-2.0
 *
 * Licensed under the Apache License, Version 2.0 (the "License");
 * you may not use this file except in compliance with the License.
 * You may obtain a copy of the License at
 *
 * http://www.apache.org/licenses/LICENSE-2.0
 *
 * Unless required by applicable law or agreed to in writing, software
 * distributed under the License is distributed on an "AS IS" BASIS,
 * WITHOUT WARRANTIES OR CONDITIONS OF ANY KIND, either express or implied.
 * See the License for the specific language governing permissions and
 * limitations under the License.
 */

#include "internal/runnable/fiber_engines.hpp"

#include "internal/runnable/fiber_engine.hpp"

#include "srf/core/fiber_meta_data.hpp"
#include "srf/core/task_queue.hpp"
#include "srf/runnable/launch_options.hpp"
#include "srf/runnable/types.hpp"

#include <glog/logging.h>
<<<<<<< HEAD
=======

>>>>>>> d6b51a2f
#include <memory>
#include <ostream>
#include <string>
#include <utility>

namespace srf::internal::runnable {

FiberEngines::FiberEngines(system::FiberPool& pool, int priority) :
  FiberEngines(::srf::runnable::LaunchOptions("custom_options", pool.thread_count()), pool, priority)
{}

FiberEngines::FiberEngines(srf::runnable::LaunchOptions launch_options, system::FiberPool& pool, int priority) :
  Engines(std::move(launch_options)),
  m_meta{priority}
{
    for (int i = 0; i < pool.thread_count(); i++)
    {
        m_task_queues.emplace_back(pool.task_queue(i));
    }

    initialize_launchers();
}

FiberEngines::FiberEngines(srf::runnable::LaunchOptions launch_options,
                           system::FiberPool& pool,
                           const FiberMetaData& meta) :
  Engines(std::move(launch_options)),
  m_meta(meta)
{
    for (int i = 0; i < pool.thread_count(); i++)
    {
        m_task_queues.emplace_back(pool.task_queue(i));
    }
    initialize_launchers();
}
FiberEngines::FiberEngines(srf::runnable::LaunchOptions launch_options,
                           std::vector<std::reference_wrapper<core::FiberTaskQueue>>&& task_queues,
                           int priority) :
  Engines(std::move(launch_options)),
  m_task_queues(std::move(task_queues)),
  m_meta{priority}
{
    initialize_launchers();
}
void FiberEngines::initialize_launchers()
{
    CHECK_EQ(launch_options().pe_count, m_task_queues.size())
        << "mismatched fiber pool task queue size with respect to pe_count";

    for (auto& task_queue : m_task_queues)
    {
        for (int j = 0; j < launch_options().engines_per_pe; ++j)
        {
            Engines::add_launcher(std::make_shared<FiberEngine>(task_queue, m_meta));
        }
    }
}

runnable::EngineType FiberEngines::engine_type() const
{
    return EngineType::Fiber;
}
}  // namespace srf::internal::runnable<|MERGE_RESOLUTION|>--- conflicted
+++ resolved
@@ -25,10 +25,6 @@
 #include "srf/runnable/types.hpp"
 
 #include <glog/logging.h>
-<<<<<<< HEAD
-=======
-
->>>>>>> d6b51a2f
 #include <memory>
 #include <ostream>
 #include <string>
