/**
 * SPDX-FileCopyrightText: Copyright (c) 2022, NVIDIA CORPORATION & AFFILIATES. All rights reserved.
 * SPDX-License-Identifier: Apache-2.0
 *
 * Licensed under the Apache License, Version 2.0 (the "License");
 * you may not use this file except in compliance with the License.
 * You may obtain a copy of the License at
 *
 * http://www.apache.org/licenses/LICENSE-2.0
 *
 * Unless required by applicable law or agreed to in writing, software
 * distributed under the License is distributed on an "AS IS" BASIS,
 * WITHOUT WARRANTIES OR CONDITIONS OF ANY KIND, either express or implied.
 * See the License for the specific language governing permissions and
 * limitations under the License.
 */

#pragma once

#include "internal/ucx/registration_cache.hpp"

#include "srf/cuda/common.hpp"
#include "srf/cuda/device_guard.hpp"
#include "srf/memory/adaptors.hpp"

#include <memory>

namespace srf::internal::ucx {

/**
<<<<<<< HEAD
 * @brief Memory Resource adaptor to provide UCX registration to allocated blocks.
 *
 * This is an internal class and used only for constructing device memory resources. A more general implementation might
 * separate our the CUDA DeviceID requirement.
 *
 * @tparam PointerT
 */

=======
 * @brief Memory Resource Adaptor that registers allocated memory with the UCX via the ucx::RegistrationCache
 *
 * @tparam PointerT
 */
>>>>>>> 5ca433eb
template <typename PointerT>
class RegistrationResource : public srf::memory::adaptor<PointerT>
{
  public:
    RegistrationResource(PointerT upstream, std::shared_ptr<RegistrationCache> registration_cache, int cuda_device_id) :
      srf::memory::adaptor<PointerT>(std::move(upstream)),
      m_registration_cache(std::move(registration_cache)),
      m_cuda_device_id(cuda_device_id)
    {
        CHECK(m_registration_cache);
    }

    const RegistrationCache& registration_cache() const
    {
        return *m_registration_cache;
    }

  private:
    void* do_allocate(std::size_t bytes) final
    {
        DeviceGuard guard(m_cuda_device_id);
        auto* ptr = this->resource().allocate(bytes);
        m_registration_cache->add_block(ptr, bytes);
        return ptr;
    }

    void do_deallocate(void* ptr, std::size_t bytes) final
    {
        DeviceGuard guard(m_cuda_device_id);
        auto size = m_registration_cache->drop_block(ptr, bytes);
        this->resource().deallocate(ptr, size);
    }

    const std::shared_ptr<RegistrationCache> m_registration_cache;
    const int m_cuda_device_id;
};

}  // namespace srf::internal::ucx<|MERGE_RESOLUTION|>--- conflicted
+++ resolved
@@ -28,7 +28,6 @@
 namespace srf::internal::ucx {
 
 /**
-<<<<<<< HEAD
  * @brief Memory Resource adaptor to provide UCX registration to allocated blocks.
  *
  * This is an internal class and used only for constructing device memory resources. A more general implementation might
@@ -36,13 +35,6 @@
  *
  * @tparam PointerT
  */
-
-=======
- * @brief Memory Resource Adaptor that registers allocated memory with the UCX via the ucx::RegistrationCache
- *
- * @tparam PointerT
- */
->>>>>>> 5ca433eb
 template <typename PointerT>
 class RegistrationResource : public srf::memory::adaptor<PointerT>
 {
