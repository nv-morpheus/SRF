/**
 * SPDX-FileCopyrightText: Copyright (c) 2021-2022, NVIDIA CORPORATION & AFFILIATES. All rights reserved.
 * SPDX-License-Identifier: Apache-2.0
 *
 * Licensed under the Apache License, Version 2.0 (the "License");
 * you may not use this file except in compliance with the License.
 * You may obtain a copy of the License at
 *
 * http://www.apache.org/licenses/LICENSE-2.0
 *
 * Unless required by applicable law or agreed to in writing, software
 * distributed under the License is distributed on an "AS IS" BASIS,
 * WITHOUT WARRANTIES OR CONDITIONS OF ANY KIND, either express or implied.
 * See the License for the specific language governing permissions and
 * limitations under the License.
 */

#pragma once

#include "internal/pipeline/resources.hpp"
#include "internal/segment/definition.hpp"

#include "srf/engine/segment/ibuilder.hpp"
#include "srf/runnable/forward.hpp"
#include "srf/segment/forward.hpp"
#include "srf/segment/object.hpp"
#include "srf/types.hpp"

#include <cstddef>
#include <cstdint>
#include <functional>
#include <map>
#include <memory>
#include <string>

namespace srf::internal::segment {
class Builder final
{
  public:
    Builder(std::shared_ptr<const Definition> segdef,
            SegmentRank rank,
            pipeline::Resources& resources,
            std::size_t default_partition_id);

    const Definition& definition() const;

    const std::map<std::string, std::shared_ptr<srf::runnable::Launchable>>& nodes() const;
    const std::map<std::string, std::shared_ptr<srf::segment::EgressPortBase>>& egress_ports() const;
    const std::map<std::string, std::shared_ptr<srf::segment::IngressPortBase>>& ingress_ports() const;

  private:
    const std::string& name() const;

    bool has_object(const std::string& name) const;
    ::srf::segment::ObjectProperties& find_object(const std::string& name);

<<<<<<< HEAD
    void add_object(const std::string& name, std::shared_ptr<::srf::segment::ObjectProperties> object) final;
    void add_runnable(const std::string& name, std::shared_ptr<srf::runnable::Launchable> runnable) final;
=======
    void add_object(const std::string& name, std::shared_ptr<::srf::segment::ObjectProperties> object);
    void add_runnable(const std::string& name, std::shared_ptr<srf::runnable::Launchable> runnable);
>>>>>>> d6b51a2f

    std::shared_ptr<::srf::segment::IngressPortBase> get_ingress_base(const std::string& name);
    std::shared_ptr<::srf::segment::EgressPortBase> get_egress_base(const std::string& name);

    // temporary metrics interface
    std::function<void(std::int64_t)> make_throughput_counter(const std::string& name);

    // definition
    std::shared_ptr<const Definition> m_definition;

    // all objects - ports, runnables, etc.
    std::map<std::string, std::shared_ptr<::srf::segment::ObjectProperties>> m_objects;

    // only runnables
    std::map<std::string, std::shared_ptr<srf::runnable::Launchable>> m_nodes;

    // ingress/egress - these are also nodes/objects
    std::map<std::string, std::shared_ptr<::srf::segment::IngressPortBase>> m_ingress_ports;
    std::map<std::string, std::shared_ptr<::srf::segment::EgressPortBase>> m_egress_ports;

    pipeline::Resources& m_resources;
    const std::size_t m_default_partition_id;

    friend IBuilder;
};

}  // namespace srf::internal::segment<|MERGE_RESOLUTION|>--- conflicted
+++ resolved
@@ -54,13 +54,8 @@
     bool has_object(const std::string& name) const;
     ::srf::segment::ObjectProperties& find_object(const std::string& name);
 
-<<<<<<< HEAD
-    void add_object(const std::string& name, std::shared_ptr<::srf::segment::ObjectProperties> object) final;
-    void add_runnable(const std::string& name, std::shared_ptr<srf::runnable::Launchable> runnable) final;
-=======
     void add_object(const std::string& name, std::shared_ptr<::srf::segment::ObjectProperties> object);
     void add_runnable(const std::string& name, std::shared_ptr<srf::runnable::Launchable> runnable);
->>>>>>> d6b51a2f
 
     std::shared_ptr<::srf::segment::IngressPortBase> get_ingress_base(const std::string& name);
     std::shared_ptr<::srf::segment::EgressPortBase> get_egress_base(const std::string& name);
