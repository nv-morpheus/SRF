--- conflicted
+++ resolved
@@ -15,20 +15,11 @@
  * limitations under the License.
  */
 
-<<<<<<< HEAD
-#include <benchmark/benchmark.h>
-
-#include <srf/data/reusable_pool.hpp>
-=======
-/* TODO commenting out to get it to compile
 #include "srf/channel/buffered_channel.hpp"
 #include "srf/core/affinity.h"
 #include "srf/core/base_node.hpp"
 
 #include <benchmark/benchmark.h>
-
-
->>>>>>> d6b51a2f
 
 using namespace srf;
 
