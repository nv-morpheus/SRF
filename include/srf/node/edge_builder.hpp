--- conflicted
+++ resolved
@@ -17,27 +17,20 @@
 
 #pragma once
 
-<<<<<<< HEAD
-#include <srf/channel/ingress.hpp>
-#include <srf/node/edge.hpp>
-#include <srf/node/edge_adapter_registry.hpp>
-#include <srf/node/sink_properties.hpp>
-#include <srf/node/source_properties.hpp>
-#include <srf/utils/type_utils.hpp>
-=======
 #include "srf/channel/ingress.hpp"
+#include "srf/node/edge_adapter_registry.hpp"
 #include "srf/node/edge.hpp"
 #include "srf/node/edge_properties.hpp"
 #include "srf/node/sink_properties.hpp"
 #include "srf/node/source_properties.hpp"
 #include "srf/utils/type_utils.hpp"
->>>>>>> f6842368
+#include <srf/utils/type_utils.hpp>
 
 #include <memory>
 #include <sstream>
-#include <type_traits>
 #include <typeindex>
 #include <typeinfo>
+#include <type_traits>
 
 namespace srf::node {
 
@@ -147,20 +140,12 @@
 
         source.complete_edge(edge);
     }
-<<<<<<< HEAD
-=======
 
     template <typename T>
     static void make_edge(ChannelProvider<T>& source, ChannelAcceptor<T>& sink)
     {
         sink.set_channel(source.channel());
     }
-
-    static void make_edge_typeless(SourceTypeErased& source, SinkTypeErased& sink, bool allow_narrowing = true)
-    {
-        source.complete_edge(source.ingress_adaptor_for_sink(sink));
-    }
->>>>>>> f6842368
 };
 
 template <typename SourceT, typename SinkT = SourceT>
